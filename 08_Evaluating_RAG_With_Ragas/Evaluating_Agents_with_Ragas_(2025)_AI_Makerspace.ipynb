{
  "cells": [
    {
      "cell_type": "markdown",
      "metadata": {
        "id": "t1ub1OLYZQvz"
      },
      "source": [
        "# Using Ragas to Evaluate an Agent Application built with LangChain and LangGraph\n",
        "\n",
        "In the following notebook, we'll be looking at how [Ragas](https://github.com/explodinggradients/ragas) can be helpful in a number of ways when looking to evaluate your RAG applications!\n",
        "\n",
        "While this example is rooted in LangChain/LangGraph - Ragas is framework agnostic (you don't even need to be using a framework!).\n",
        "\n",
        "We'll:\n",
        "\n",
        "- Collect our data\n",
        "- Create a simple Agent application\n",
        "- Evaluate our Agent application\n",
        "\n",
        "> NOTE: This notebook is very lightly modified from Ragas' [LangGraph tutorial](https://docs.ragas.io/en/stable/howtos/integrations/_langgraph_agent_evaluation/)!"
      ]
    },
    {
      "cell_type": "markdown",
      "metadata": {
        "id": "Q8Ms4ngAZQv1"
      },
      "source": [
        "## Installing Ragas and Other Dependencies\n",
        "Install Ragas and Langgraph with pip."
      ]
    },
    {
      "cell_type": "markdown",
      "metadata": {
        "id": "K7iNPhN9_opo"
      },
      "source": [
        "### metals.dev API Key\n",
        "\n",
        "Sign up for an account on [metals.dev](https://metals.dev/) to get your API key."
      ]
    },
    {
      "cell_type": "code",
      "execution_count": 1,
      "metadata": {
        "colab": {
          "base_uri": "https://localhost:8080/"
        },
        "id": "lB5bVnoV7rz-",
        "outputId": "e06d119b-fc01-466f-864c-f63bc1c299b2"
      },
      "outputs": [],
      "source": [
        "import os\n",
        "import getpass\n",
        "\n",
        "os.environ[\"METAL_API_KEY\"] = getpass.getpass(\"Enter your API key: \")"
      ]
    },
    {
      "cell_type": "markdown",
      "metadata": {
        "id": "wOK8wAl8_zsq"
      },
      "source": [
        "### OpenAI API Key"
      ]
    },
    {
      "cell_type": "code",
      "execution_count": 2,
      "metadata": {
        "colab": {
          "base_uri": "https://localhost:8080/"
        },
        "id": "nGYb7M0x7y2g",
        "outputId": "59b66cbb-d559-4c91-bbf5-542bbe49f31e"
      },
      "outputs": [],
      "source": [
        "os.environ[\"OPENAI_API_KEY\"] = getpass.getpass(\"Enter your OpenAI API key: \")"
      ]
    },
    {
      "cell_type": "markdown",
      "metadata": {
        "id": "eJJ-WKWMZQv2"
      },
      "source": [
        "## Building the ReAct Agent"
      ]
    },
    {
      "cell_type": "markdown",
      "metadata": {
        "id": "2SduQYJbZQv3"
      },
      "source": [
        "### Define the get_metal_price Tool\n",
        "\n",
        "The get_metal_price tool will be used by the agent to fetch the price of a specified metal. We'll create this tool using the @tool decorator from LangChain."
      ]
    },
    {
      "cell_type": "code",
      "execution_count": 3,
      "metadata": {
        "id": "1X2TsFLfZQv3"
      },
      "outputs": [],
      "source": [
        "from langchain_core.tools import tool\n",
        "import requests\n",
        "from requests.structures import CaseInsensitiveDict\n",
        "import os\n",
        "\n",
        "\n",
        "# Define the tools for the agent to use\n",
        "@tool\n",
        "def get_metal_price(metal_name: str) -> float:\n",
        "    \"\"\"Fetches the current per gram price of the specified metal.\n",
        "\n",
        "    Args:\n",
        "        metal_name : The name of the metal (e.g., 'gold', 'silver', 'platinum').\n",
        "\n",
        "    Returns:\n",
        "        float: The current price of the metal in dollars per gram.\n",
        "\n",
        "    Raises:\n",
        "        KeyError: If the specified metal is not found in the data source.\n",
        "    \"\"\"\n",
        "    try:\n",
        "        metal_name = metal_name.lower().strip()\n",
        "        url = f\"https://api.metals.dev/v1/latest?api_key={os.environ['METAL_API_KEY']}&currency=USD&unit=toz\"\n",
        "        headers = CaseInsensitiveDict()\n",
        "        headers[\"Accept\"] = \"application/json\"\n",
        "        resp = requests.get(url, headers=headers)\n",
        "        print(resp)\n",
        "        metal_price = resp.json()[\"metals\"]\n",
        "        if metal_name not in metal_price:\n",
        "            raise KeyError(\n",
        "                f\"Metal '{metal_name}' not found. Available metals: {', '.join(metal_price['metals'].keys())}\"\n",
        "            )\n",
        "        return metal_price[metal_name]\n",
        "    except Exception as e:\n",
        "        raise Exception(f\"Error fetching metal price: {str(e)}\")"
      ]
    },
    {
      "cell_type": "markdown",
      "metadata": {
        "id": "j85XikcLZQv4"
      },
      "source": [
        "### Binding the Tool to the LLM\n",
        "With the get_metal_price tool defined, the next step is to bind it to the ChatOpenAI model. This enables the agent to invoke the tool during its execution based on the user's requests allowing it to interact with external data and perform actions beyond its native capabilities."
      ]
    },
    {
      "cell_type": "code",
      "execution_count": 4,
      "metadata": {
        "id": "lsxVT0lUZQv4"
      },
      "outputs": [],
      "source": [
        "from langchain_openai import ChatOpenAI\n",
        "\n",
        "tools = [get_metal_price]\n",
        "llm = ChatOpenAI(model=\"gpt-4o-mini\")\n",
        "llm_with_tools = llm.bind_tools(tools)"
      ]
    },
    {
      "cell_type": "markdown",
      "metadata": {
        "id": "yuDuSrmQZQv4"
      },
      "source": [
        "In LangGraph, state plays a crucial role in tracking and updating information as the graph executes. As different parts of the graph run, the state evolves to reflect the changes and contains information that is passed between nodes.\n",
        "\n",
        "For example, in a conversational system like this one, the state is used to track the exchanged messages. Each time a new message is generated, it is added to the state and the updated state is passed through the nodes, ensuring the conversation progresses logically.\n",
        "\n",
        "### Defining the State\n",
        "To implement this in LangGraph, we define a state class that maintains a list of messages. Whenever a new message is produced it gets appended to this list, ensuring that the conversation history is continuously updated."
      ]
    },
    {
      "cell_type": "code",
      "execution_count": 5,
      "metadata": {
        "id": "JHHXxYT1ZQv4"
      },
      "outputs": [],
      "source": [
        "from langgraph.graph import END\n",
        "from langchain_core.messages import AnyMessage\n",
        "from langgraph.graph.message import add_messages\n",
        "from typing import Annotated\n",
        "from typing_extensions import TypedDict\n",
        "\n",
        "\n",
        "class GraphState(TypedDict):\n",
        "    messages: Annotated[list[AnyMessage], add_messages]"
      ]
    },
    {
      "cell_type": "markdown",
      "metadata": {
        "id": "1KGbjrAOZQv4"
      },
      "source": [
        "### Defining the should_continue Function\n",
        "The `should_continue` function determines whether the conversation should proceed with further tool interactions or end. Specifically, it checks if the last message contains any tool calls (e.g., a request for metal prices).\n",
        "\n",
        "- If the last message includes tool calls, indicating that the agent has invoked an external tool, the conversation continues and moves to the \"tools\" node.\n",
        "- If there are no tool calls, the conversation ends, represented by the END state."
      ]
    },
    {
      "cell_type": "code",
      "execution_count": 6,
      "metadata": {
        "id": "KjppKPRDZQv4"
      },
      "outputs": [],
      "source": [
        "# Define the function that determines whether to continue or not\n",
        "def should_continue(state: GraphState):\n",
        "    messages = state[\"messages\"]\n",
        "    last_message = messages[-1]\n",
        "    if last_message.tool_calls:\n",
        "        return \"tools\"\n",
        "    return END"
      ]
    },
    {
      "cell_type": "markdown",
      "metadata": {
        "id": "ZbyJRNRvZQv4"
      },
      "source": [
        "### Calling the Model\n",
        "The `call_model` function interacts with the Language Model (LLM) to generate a response based on the current state of the conversation. It takes the updated state as input, processes it and returns a model-generated response."
      ]
    },
    {
      "cell_type": "code",
      "execution_count": 7,
      "metadata": {
        "id": "ZYflc7eZZQv4"
      },
      "outputs": [],
      "source": [
        "# Define the function that calls the model\n",
        "def call_model(state: GraphState):\n",
        "    messages = state[\"messages\"]\n",
        "    response = llm_with_tools.invoke(messages)\n",
        "    return {\"messages\": [response]}"
      ]
    },
    {
      "cell_type": "markdown",
      "metadata": {
        "id": "VzxIHVa2ZQv4"
      },
      "source": [
        "### Creating the Assistant Node\n",
        "The `assistant` node is a key component responsible for processing the current state of the conversation and using the Language Model (LLM) to generate a relevant response. It evaluates the state, determines the appropriate course of action, and invokes the LLM to produce a response that aligns with the ongoing dialogue."
      ]
    },
    {
      "cell_type": "code",
      "execution_count": 8,
      "metadata": {
        "id": "_fPD6W2SZQv4"
      },
      "outputs": [],
      "source": [
        "# Node\n",
        "def assistant(state: GraphState):\n",
        "    response = llm_with_tools.invoke(state[\"messages\"])\n",
        "    return {\"messages\": [response]}"
      ]
    },
    {
      "cell_type": "markdown",
      "metadata": {
        "id": "Vc3No3agZQv5"
      },
      "source": [
        "### Creating the Tool Node\n",
        "The `tool_node` is responsible for managing interactions with external tools, such as fetching metal prices or performing other actions beyond the LLM's native capabilities. The tools themselves are defined earlier in the code, and the tool_node invokes these tools based on the current state and the needs of the conversation."
      ]
    },
    {
      "cell_type": "code",
      "execution_count": 9,
      "metadata": {
        "id": "vz2qlceBZQv5"
      },
      "outputs": [],
      "source": [
        "from langgraph.prebuilt import ToolNode\n",
        "\n",
        "# Node\n",
        "tools = [get_metal_price]\n",
        "tool_node = ToolNode(tools)"
      ]
    },
    {
      "cell_type": "markdown",
      "metadata": {
        "id": "M2FWZfGFZQv5"
      },
      "source": [
        "### Building the Graph\n",
        "The graph structure is the backbone of the agentic workflow, consisting of interconnected nodes and edges. To construct this graph, we use the StateGraph builder which allows us to define and connect various nodes. Each node represents a step in the process (e.g., the assistant node, tool node) and the edges dictate the flow of execution between these steps."
      ]
    },
    {
      "cell_type": "code",
      "execution_count": 10,
      "metadata": {
        "colab": {
          "base_uri": "https://localhost:8080/",
          "height": 266
        },
        "id": "FeGI8G3KZQv5",
        "outputId": "31692c4e-f5c8-477c-cdba-84a1cfd1ad81"
      },
      "outputs": [
        {
          "data": {
            "image/png": "iVBORw0KGgoAAAANSUhEUgAAANgAAAD5CAIAAADKsmwpAAAAAXNSR0IArs4c6QAAIABJREFUeJzt3XdcU1f/B/CTHRJIAgQIyFYQEBAFpXVicdRBFR+1VqzrsbbVDh5Q63hQa+to+9RFh1pX6wKtiqOtW1FZigolgKAFmWEEAtk7vz/iD6kGpMrNPSHn/eofNDe554v5cMe5555LMBgMAEHwRsS7AAQBKIgILFAQESigICJQQEFEoICCiECBjHcBL0Ol0DXVquUSnVyi1WoNWrUF9EDRbIhkKoFhR2awSC4edLzLgY4lBVEm1jy8JyvjS8VNGjsHCsOOxLAjsxwowBK6QvU6UP9YJZfIKDRi5QO5TzDTN4TpG2KLd12wIFhEh7ZeZ8g82ySsVTm6UX2DbXv1scG7oleilOvK+bLqh/LaMuWQSY5+A+zwrgh/FhDEwuzW68cbh8Q4Doiyx7uWbiZu0mSea1LJdWPf5dnYkvAuB0+wB/H68QY6g/jaRC7ehWBIKFClfV/z5lyeux8D71pwA3UQLx2q5/nQQ4ay8S7EHE59XzM8lst1o+FdCD7gDWLaDzV9wmyDh1hFCo1OfV8dMpTTJ8waz2Ag7Ue8mdboHcS0qhQCAGKXuGf/0SSqV+NdCA5gDGLJPQmZQgyL4uBdCA7iVnheO94A7W4KOzAGMf1448A3rDGFAAACgeAdxMw824R3IeYGXRDvXhYFD2XRbKy3L2PgG/ZFOWKlTId3IWYFVxANBkNliXzIpJ7cWdMVI6Y65aW34F2FWcEVxLICGc0GrpJw4dmXwc9sxbsKs4LrWy/ny3yCmWZudMWKFadPn36JD44ZM6ampgaDioCNLYnDpQoeK7BYOZzgCmJLo8Y3xNxBLCoqeolPCQQCkUiEQTlP+EfYVpXKsVs/bCAKolKmEzWosTtNycjIeP/994cNGzZlypS1a9cKhUIAQERERG1t7RdffBEVFQUAkEqlO3funDt3rvFtW7duVSqVxo9HR0cfPXr0vffei4iISE9Pj4mJAQBMnjw5MTERi2qZLLKw2po6FA3QENYqD2+uwGjlxcXF4eHhP/30k0AgyMjImDlz5pIlSwwGg1KpDA8PT0tLM77tp59+ioyMvHTp0p07d65evTp+/Pjt27cbF40bN2769OnffPNNdna2RqO5efNmeHh4dXU1RgULyhXHtlZitHIIQTQeUSbWMVlYbQ7z8vLodPqCBQuIRCKPxwsKCnr06NHzb5s9e3Z0dLSPj4/xf/Pz8zMzMz/55BNjDx+bzV66dClGFT6DySbJWq2oBweiIBr0Bipmp8xhYWFKpTI+Pj4yMnLEiBEeHh4RERHPv41CoWRlZa1du7a0tFSr1QIAHBwc2pYGBQVhVN7zSGQClQ7RgRPWIPpVGSxya6MGo5UHBATs2LHDyckpOTk5NjZ28eLF+fn5z78tOTl59+7dsbGxaWlpubm58+fPb7+USqViVN7zpC1aEplgtuZwB1EQmSySTIzhzmjIkCFJSUlnz55dt25da2trfHy8cZvXxmAwnDhx4u23346NjeXxeAAAiUSCXT2dw/RABUIQBZFhR3bgUfR6TK733717NzMzEwDg5OQ0adKkxMREiUQiEAjav0ej0SgUCmdnZ+P/qtXqGzduYFFMV6jkOicPKxqbCFEQAQB0BqmsQIbFmvPz85cvX37y5EmRSMTn81NSUpycnFxdXWk0mrOzc3Z2dm5uLpFI9Pb2PnPmTHV1dUtLy/r168PCwsRisUxmoiRvb28AwKVLl/h8PhYFl9yVuHpb9q05/whcQfTux3xciEkQZ8+eHRsb+7///W/MmDGLFi1iMpm7d+8mk8kAgAULFty5cycxMVGhUGzcuJFOp0+bNm3KlCmDBw/+6KOP6HT66NGja2trn1mhu7t7TEzMzp07k5OTu71andZQ80jhGWBFdw7ANUJbIdVePFQ/+YNeeBeCs/JCaVWpYkSsE96FmA9cW0QbW7K9CzXfygaePC/zTJO1jU6HqB/RaGgMd9eKv/qPND0wVqfTRUdHm1ykVqspFAqBYKLLw9fXd9++fd1d6RMHDhw4cOCAyUW2trZSqdTkoqCgoB9++MHkoge5YmcPuoOL+bqKYADXrtkoL72FQDD0H2H6LuaOulRUKhWNZvo0k0Ag2NpidUeSSqVSq01fFFar1R11PRKJRCbT9PCOc3tqR05zsuNQurVM2MEYROOX0e81tvmHhOHOan9xuI4R20xa6HbjZGNTnQrvQszqamoDz5tuhSmEd4tovPSc+m3ViKlObr2tojvt2rEGdz8bq50HB9ItIgCAQCTMXOaZ9XtT8W0x3rVgS68znPq+xoFHtdoUQr1FbJN5TlhZLB8Sw+2RHbx3LjaX5EqipjtZ88Q3lhFEAEBjjSrzrJDJIrv1tvEJZtowLX40QEOVsrJEnntRFBbFGfymA5FoRQNtTLKMIBpVP5SX5ErK+TInDxqbS2GyyEwWmcEi6fV4V9YFRIJB3KyVteoMwPDgjoTJIvfpzwwdwaFQ4T06MidLCmIbQblCWKOWibUysZZIIMil3Tl4TC6XV1RUBAYGduM6AQB29mSDATDZJDsHintvGyYbuksJ+LLIIGKquLh4w4YNhw4dwrsQ64L2CwgUUBARKKAgIlBAQUSggIKIQAEFEYECCiICBRREBAooiAgUUBARKKAgIlBAQUSggIKIQAEFEYECCiICBRREBAooiAgUUBARKKAgIlBAQUSggIKIQAEFEYECCiICBRTEZxEIBCcnK5q8GhIoiM8yGAyNjY14V2F1UBARKKAgIlBAQUSggIKIQAEFEYECCiICBRREBAooiAgUUBARKKAgIlBAQUSggIKIQAEFEYECCiICBRREBArogT9PvPPOO3K5XK/XazQakUjE4/H0er1arb5w4QLepVkFtEV8Yvz48QKBQCAQCIVCnU5XU1MjEAhsbW3xrstaoCA+MXPmTC8vr/avEAiEkSNH4leRdUFBfIJKpU6ePJlEevoAXk9Pz+nTp+NalBVBQXxqxowZ7u7uxp8JBMKoUaNcXV3xLspaoCA+RaVSp06dSiaTAQBeXl5oc2hOKIh/M2PGDDc3NyKRGBUV5eLignc5VgTGx1crpLomgUqtwqdfKSZ64fXr14cOmFrGl5m/dQIwMDlkBxcqmWJd2wi4+hHVSv3lI/U1fyk8+jLVCj3e5eCASiOIGjR6vb5vuF3EGAe8yzEfiIKokOlOJte8FuPk7G6Ddy34u3O+kc4gDolxxLsQM4Fo+3/068roODeUQqNBbzopFfo7F5vxLsRMYAli/o2WgMFsJgvGY1a8DBrn9LhQrpBp8S7EHGAJYn2FksGi4F0FfAhAVKfBuwhzgCWIGrWB5YCC+CxHV7qkGW0RzUgp1Rl0eBcBH7VKp4fmbBJTsAQRsXIoiAgUUBARKKAgIlBAQUSggIKIQAEFEYECCiICBRREBAooiAgUUBARKKAggrKyR6OiI/788z7ehVg1FETA4djPeXehszOvk/eUl/81c9akV2wo9l9jagU1r7iSngoNRAUODo7z533Q+XtKSotesZW6OkFLi+gVV9KDWXAQs7JuXr124c+C+2Jxa2BA8LvvLhwQFmFclJ2TkZr6y4OSQgcHbnBw/0ULP3Z05Hb0elnZo3+/N3P71p9CQwdIpJL9B3bmZN8StTT39Q8aPXr8xAlT9h/Y+cvBPQCAUdERiz/8z/RpcR01fSrt2MFDe7Zt2b328+WPH5f5+vaZPi3uzXEx9/NyExI/AADEzZ48592FL8y9FbLUXbNSqdyw6b8qlWrFZ59v3LDN09N79X//09zcBAAoffhg5apPBwwYdGDfr598vPyvv0q/+npdJ6+39/XXnxcV/hkfv/LAvl8DA4O3bttUWPjn/HkfzHx7josL79qV3OnT4jppmkKhSKWSHclfL0tMunr5zsgRo7/+Zn19fd2AsIhNG7YBAA4fOo1SaJKlbhHpdPqe3Sk2NjZsNgcAEBgQfPrMrwX8vJEjovkFeXQ6fXbcAiKR6OLCC+gbVFb+CADQ0evt5f95b+bbcwZFvAYAWPTexyNHjmazOF1vGgCg0WjmzlkUFBQCABg3dtL+AzsfPSpxcensABSx4CACAORy2Z693+Xl321qEhpfMR6EBYeEKZXKlavjI8IjX399hHsvD+N+s6PX2wsJCTt2/FBra0v/0IGDBr3e1z/wHzVtFBDQz/iDnR0LACCVSrD5B+hRLHXXXF9f9+l/Fmo0mqTVGy+ez7p0Ibttkb9fwOZNO7iOTrt/Sn53TuzSZYv5/PxOXm/vs+Xrpv1r1p3crNVJCVP/NWbf/h+12mdvGemkaSMCgYDZ791jWeoW8Xr6JbVaveKzz21sbJ7ZIAEAIgcPiRw8ZP68D+7ezTlx8uiq1fEnT1wik8kmX2//QZYda3bcgrhZ8/n8/Ju3rh08tNfW1m7G9Nldbxp5OZYaRLG41c6OZYwCACD9xpW2RXl5d1VqVeTgIVyu07hxk3g8t/iERXX1AmFjg8nX2z7YKm69cuX8hPGT6XR6SEhYSEjYo0clpQ8fdL1p5KVZ6q7Z19evqUl45uwJrVabczvz3r3bbDanoaEOAMAvzF/3+fKz5062tIiKivknT6VwuU48F9eOXm9bJ5lE/vmX3evWf8bn5zc3N128+NvDRw9CgsMAAO7unk1Nwlu3rldVVXTSdCc8PL0BANevX6qsfIz9P4/lIa1b92wXBi6Kc8Q8HwaT09UttK9PH71e9+uJI7t272htFSUmrFYo5KnHDjY3C+fP+0AiER86vPfI0QOXL//u7x+4bNkaDsc+IKCfyddFouYzZ38d/+ZbHh6eQYEh19MvHT6y/9jxQzW1VXPefW/ihCkEAsHRgVtSUnQk5QCLxZka+3ZHTTs6OmVl3Zzz7kIikWg8gz5ydP+woVF9+viz7Fj19YKTp1JIJNKgQa938desKpFxuBSnXrRX+Ke1DLBMwnRie3XYKK6zFx3vQuCScbreK8AmcDAL70IwZ6m7ZqSHQUFEoICCiEABBRGBAgoiAgUURAQKKIgIFFAQESigICJQQEFEoICCiEABBRGBAgoiAgVYgsjmUg0EKMYBQYXGIFFpsHxHmILll6QxicIaJd5VQKeqRObgSsW7CnOAJYjegYzWBjXeVcBF2qphOVDsnVEQzcijL8OWQ8r5oxHvQiBy7ahgeCwX7yrMBJYR2kbZfzS3NGh4PjbcXnQSGZY/EnMiEAwSkVbcpM7+rXH2Si8211oeCwdXEAEA5YWyh/elSrlOJOhwT63WaIhEIplEwqIAnV6vVqtt6Ga6aUGuUNBoNBLxyV8d3ZZEphBce9Mj33Qkkazp/miDpamoqNi2bRt261+/fn10dHRWVhZ2TbQnkUhWrVplnrZgBt0WsROtra11dXU8Ho/NZmPURFFRUVJSUkVFxdChQ7dv345RKyalpqaGhoYGBpqe5KTHs5jjMKFQGBsb6+Pjg10KAQApKSkVFRUAgJKSkoyMDOwaet7EiRM3bNjQ0tJizkbhYRlBVCgUlZWVV69epVIx7MsoLi6+d++e8WehUHj06FHs2nqera3toUOHAACPHz+urq42Z9MwsIAgJiYmGgyGgQMHYt3QkSNH6uqeTtjA5/Nv3bqFdaPP4HA4rq6uS5YsKSp61TlqLQvsQUxJSYmJiWEwGFg3VFRU1LY5NBKLxQcPHsS63efRaLTTp08rFAoAgPXsqeENonFrFBMTExUVZYbmDhw4IBAI2p+6EQiEkpISMzRtUnh4OABgyZIl6enpeNVgVniftpt2/fr1lStX4tJ0UVFRXFwcLk2b9PPPPxsMBo1Gg3ch2IJ0i0gkEjdu3Ih3FVCYM2cOAGDLli0XLlzAuxYMwRXE5ubmRYsWAQCGDx+Ody1wWb58eXp6ulLZYwcowRXELVu2fPPNN3hXAamNGzeSyeSMjAwzd3CaByxB/O233wAAX375Jab91ZaOTCa//vrrqampfD4f71q6GRRBXLVqFZPJxLsKy0AkEnfs2MHhcAAAeXl5eJfTbXAOokgkAgC888475umj6THc3d0BAD/++OMff/yBdy3dA88gnj9/Pi0tDQAQEhKCYxmWa9euXba2tgCA2tpavGt5VXgG8ebNm/Pnz8exgB7A2L1w9OjR/fv3413LK8EniFeuXAEAbNiwAZfWex7j5XgAgFwux7uWl2TuIGo0msjIyLCwMDO32+MtWLDAeF308OHDeNfyMswaxPr6+qampoyMDEdHR3O2az3Gjh1bX19fXFxsQeOdjcwXxE2bNonFYh6PRyZb6uOuLEJCQoKHh4dIJDp9+jTetfwDZsoEn8/38/Pz8/MzT3NWzngqnZ+fbzAYpkyZgnc5XYJ5EIuLi6lUqo+PT3BwMNZtIe2tWbOmrKwMAHD79u3BgwfjXc4LYLtrLisr27BhQ+/evdGFE1z4+voCAHJzc7/99lu8a3kBDIOo1WpbW1uN92FYluef0WzRFi9eHBkZCQCQSqV419IhrIJ4/Pjxu3fvDhgwAKP1Y6egoOCtt97Cu4puNmzYMOOVGGhvy8IqiGQy+fz58xitHDvGgS2zZs3CuxBMFBQUGC/uQwirG+w1Gk1TUxOPx8Ni5RjZt2+fUChcvnw53oVgRSgUslgsTG/JfWmWNNMDpnbs2EEikZYsWYJ3IVYKw5OVhISEBw8eYLf+brRp0yY2m93jU7h06VJovxEMg+jq6moRIzeTkpL8/Pzmzp2LdyGYEwqFGo0G7ypMw3DXrNVqtVot3Vzzu72chISE0aNHT5gwAe9CzAEdI0Lq/fffnzVr1siRI/EuBMH4ykpUVJRaDenM2HFxcYsWLbKqFFrpMSIAwN/fv7i4GNMmXk5sbGxSUpJxWg/rYaXHiNAaO3bsnj17PD098S7E3Kz3GFGr1er1enh+c61WO3LkyDNnzqCRubDBdtdcWVkZFxeHaRNd19raOnTo0CtXrlhtCq33GNHX11elUsEwY4tAIIiNjc3JyYG8OwlT6BgRZ48ePYqPjz937hzeheDMeo8RjfOuEolE4+B1XOTl5W3atCk1NRWvApCuwPzmqYyMjM2bN2PdSietJycnoxQaWe8xIgAgNDT06tWrEydOHD58uJnHyV66dCk1NXXv3r3mbBRm1niM+O9//5vP5+t0OoPBQCA8eZSXvb395s2bzdONnJaWlp2djePGGEIwHyNitUXcu3evm5ubcUr0thfpdHr//v0xarG9w4cPFxQUoBQ+g8vlwplCbHfNH330kXEaPyO9Xh8cHGyGu+t37dpVX1+flJSEdUMWx0qPEaOjoydNmtSWPDKZbLyXDFNbtmwhEAgJCQlYN2SJrPEYsc2HH36Yk5NDJBIdHR2/++47TCd7+OKLL3x9feG5lgMbazxGbLNjxw5PT0+9Xs/hcDBN4YoVK0JCQlAKOwHzMWKXjti0Gr1Cqn/ZJgirP/ty7dq1A0OHSkRY3bi+JmnNhMnRY8aMwWj9PcPSpUsXLlwYEBCAdyEmvGDXXHxb/OfN1uY6NcMWk8fFdwu9wUBl6kW1Bp9g5sA3OK4+NnhXBJewsDACgWDsviAQCHq93mAwBAQEpKSk4F3aU51tEW9fbBbWaoZP5dk5UMxY0ksyGAytjZrrJ+qHTHT0CsT8IZIWJDAwsKSkhEh8chhGIpGYTObChQvxrutvOjxGzDnf3NqoHR7rYhEpNP6tc5ypk97zyDnfXFFsqTP4YmHGjBk0Gq39K97e3qNHj8avIhNMB1HUoBbWqF6b5Gz2erpBdJzr/WuQTqyBi9jY2PbD0ZlM5rx583CtyATTQRTWqAwGgslF8KPSSC2NGnEzpB1muIiLi2vbKPr6+o4aNQrvip5lOojSVp2ThwUPIPXoyxQ1oCA+9dZbbxmfEcRkMuGcSsB0EDUqvUb50v01+JO2aAy6nj/g9x+Ji4ujUCi+vr5wPuQLzasOo4oHMolIKxfr1Aq9UqHrlnUyQGRUv4+DgoIuH63vlhUyWWS9zsBkkZksEs+Hbmf/Sie1KIgQKckVl96XVRTJ3PxZGo2BRCYRKWQCodu+o8GvTQAASGTdszaZkqBVa/WVaoPeID4ptGGS+oQx+w1h2bJfJpEoiFB4eF9yM63J3o1JojH7jXFqP3bOIjj7AYVEVVUuL7pd6xPEGDbFkUz5Z1ePURBxptMZfttbJ5MA9/6uVBsL/jps7Gg2djSuj31zVevuleVR052CIlld/7gF/+Y9QEOV8vi26t6RbiwPWhfebhkcPNgOHuyCrMbGGtXIqU5d/BQUDw63Tq1N6t/3N/Qb7UO36zkpbOPS16lJSLyZ1tTF96Mg4qOuQpn2Q533oF54F4IhBw9OQx344+e6rrwZBREHWo3+ZHKNV0RPTqGRoxdHLiPmXn7xFVcURBz8tq++92s9P4VGjj6OFSWqqocv6DRCQTS3wqxWmYxAY1rGmKZuweCy0k+84GARBdHcMs42O/s64F2FWdmwaEQy+eF9SSfvgSiI6z7/bOmyxXhXgS1+Zqujlx2ZBulw97yCy0uTIqWy7h9E5+jjUJjd2ZMAuy2Ip9KObfpqbXetrad6kCulMS14WNNLozEozXVqUX2HE6p3WxBLSoq6a1U9lUalb6xS2jpa6S01TC6jrKDDjWL3XFmJT1iUn38PAHDx4m+7dh7y9wuorHy8bfvm0ofFJBLZ29t33tz3B4RFGN+ckZH+8y+7KyrL2WxOnz59P/34MxeXZx/Zl52TkZr6y4OSQgcHbnBw/0ULP3Z05HZLqTh6XCzj+thht/47985l3TklqH/k6tInLGT08NdnGq9ZH0xdBQBhYP83U0+uV6nkXh4hE8d95OXx5Dnu584n5+b/TqMyBoSOc+ZiOK+4nROjrrLDw8Tu2SJu27I7MDB47NiJ167k+vsFiETNH30839mZt3vXke+T99tzHL74cpVcLgcA5N7NWbNu2dixE4+l/L42aXN9vWDbjmdnqCl9+GDlqk8HDBh0YN+vn3y8/K+/Sr/6el231Imv1katToPVaIZ7+RdST33h7tZ3VcKp8WM+vJGZcvr3rcZFRCK5oqrgbt4fn35wYOOadDKFmnJyvXFR5u0Tmbd/nTpx2afv73e0d7t0DcOZ0yg0sqBM0dFSTE5Wjv96mEqjLU38r5trL3d3z2VL1ygU8tNnjgMA9u3/ccTwN6b9axabzenXL3TxhwnZ2bce/H23zi/Io9Pps+MWuLjwIgcP+fabH995B7p7LF6CtEWL3WnK7bunfb0GTI1Zbmfr4OcbMS56UUbOcYm02bhUpZK/HftfR4deJBJ5YOi4RmGFSiUHANzKOhbaLzo0+A0GgzVo4KQ+vhEYlQcAoNDJSlmHYysxCWJZ+SM/v4C2WW+YTKaHu1dpaTEAoKzsYUBAv7Z39vUPAgA8eFDY/uPBIWFKpXLl6vjjvx6urqliszltu3WLJpfqMAqiXq8vr/zT3+/p1EJ+vhEGg7788ZNnITo7edNoT26xpdPtAAByhdhgMAibq1ycfdo+5e6G7b33NCZJJjZ9Cwcmo2+am4S9enm0f4VuYyNXyKVSqUqlotGenjYyGAwAgFz+t253f7+AzZt23LhxZfdPyT/8uDV84OB5c98PDjbHfHaYwm6WIa1WrdNpzl/eef7yzvavS2RPtogEgoktjlIl0+t1bQEFAFCp2J5IGXSGjoZaYhJEBpOpVP3tSQIKudy9l6dxRn+l8umBgkwuAwA4Ojx7IhI5eEjk4CHz531w927OiZNHV62OP3nikhmmtMOULZvU2Ng94/6fQaXSaVRGeNiE0H5vtH/d0aGzC4l0GpNIJGk0T78plRrD+8ENBoNaqWfYmf4SMdk19/UPKi7mt82AJpaIKyrLfXx6k8nkvv6BhYV/tr3T+LNv779NzpSXdzfndiYAgMt1Gjdu0pLFiRKppK5egEWp5mTLIWvVmAQRAODm6q9QSvr4hhv/8/YMtbNz5LBdOvkIgUCw57g+rixoe6W4JAOj8gAAWpWOzuzwyKTbgtirl0dxMf/e/TsiUXNMzL9kMum3WzbU19c9fly2afMaOo0+YfwUAEDslLdvZVw/ceKoWCK+n5f7w49bBg4Y5Nenb/tV8Qvz132+/Oy5ky0toqJi/slTKVyuE8/FtbtKxQvHiUImYXVv5IQxH/KL03PuntHr9eUVeYeOrd61f4lW+4IncvYPHl1QdC2v4DIA4OrNXyqq+RiVBwBQK7Suvh3u+rttZxczcWppafGy5Uu+2pwcER65ds3mgwf3zJw1ic3mBAYGb9+2h8lkAgDGjp3YKGxIPX7wux++dXHhRYS/9t7Cj55Z1Yzps1taRN99/78tWzdSqdQ3Ro3bumW3pe+XAQDe/Zjnf67j+mLSIerjFfafD3+5euPn3y5+p1YrvDxC5sd9Q6G8YMjt6JHzZTJR2u/fHjq22scr7K3x8UeOr8FoykyZUOYX2mE9pmcDu32hWa0E/aMs9dr81aO1/Yezvfsx8S7kWae+ryWz7Oy41jhH1F+ZVdPie7EdTQ87gmjQgzUIGGyrkqrwrgIHSqma607rKIXo5ilzCxzEyjr3mOViS7Ux/ZUUPrh59ITpy0gMG5ZcITa5KDJ8csybn3RXkeUVeXsPJZpcpNfrCASiyS6Y1wdNnTh2SUfrFJY1D4vhdLQUBREHw6c43rkicutneqY1P99BCYsPmlykUiloNNMH+1Rqd+7rfbzCOqqhEzRahwdCMpGSQjF4B3V2pISCaG5+A+we5smUEpXJm/eoVLoD1Q2Puv7Gwb47a1CKJKOmv+AUDR0j4mDCfF7Z7Vq93iqmiaovbew7wMb5RZPLoSDi453lnmXZ1XhXgbn6h01OrsTgIewXvhMFER/2ztRZn/V6eKtSp7Xg6f861/hXU+8gyhszujTvMAoibhi2lLcT3R/eqpSJOhylZ6H0Wn0Nv87bnxwx2r6LH0FBxBPLgfLBV70pell1vkAh7iH9i43lopIblcMmcgaFyQU1AAABhElEQVSN/QcXRNBZM/7GznapKpXfOCWk2dKIVCrLiQntbX6dkDYppEK5uEHafwRn+uLe//TjKIhQ8PBnxH3mWVEkK82Tld2usXe1USv1ZCqZRCWbGkkIBSKRqFFqdBodMOhFAoWzBz0onBn0mvc/nRnRCAURIl5BTK8gJgCgvlIpEWnlYq1SrlfJIT2boTMBkURmsmgMFtnVh0ehvtJfDAoijFw86S4Y3k8HI9NBpNIJemBhs+e2x+RQiCQLrt8Kmd6c2tlTGissuE+hsljqwIP0ebCISaaD6OxBs7TpxJ9SSLXcXjRbDjrqsCQdbhF79aHfONGluT5hc/lQ7aAxXe1HRSDR2fOaC7NaH+ZJ+490tHehksiw9iL8P6VcJxaqM043vDnHxdnTGic6smgveHB4eaEsL72lrlxJokC9q2Y7UsTNGu8gZsQYe3tndHRoeV4QxDYqBaS9WUYGPaAzYd9mI53oahARBFNoK4JAAQURgQIKIgIFFEQECiiICBRQEBEo/B/DzOZ3VuE6QgAAAABJRU5ErkJggg==",
            "text/plain": [
              "<IPython.core.display.Image object>"
            ]
          },
          "metadata": {},
          "output_type": "display_data"
        }
      ],
      "source": [
        "from langgraph.graph import START, StateGraph\n",
        "from IPython.display import Image, display\n",
        "\n",
        "# Define a new graph for the agent\n",
        "builder = StateGraph(GraphState)\n",
        "\n",
        "# Define the two nodes we will cycle between\n",
        "builder.add_node(\"assistant\", assistant)\n",
        "builder.add_node(\"tools\", tool_node)\n",
        "\n",
        "# Set the entrypoint as `agent`\n",
        "builder.add_edge(START, \"assistant\")\n",
        "\n",
        "# Making a conditional edge\n",
        "# should_continue will determine which node is called next.\n",
        "builder.add_conditional_edges(\"assistant\", should_continue, [\"tools\", END])\n",
        "\n",
        "# Making a normal edge from `tools` to `agent`.\n",
        "# The `agent` node will be called after the `tool`.\n",
        "builder.add_edge(\"tools\", \"assistant\")\n",
        "\n",
        "# Compile and display the graph for a visual overview\n",
        "react_graph = builder.compile()\n",
        "display(Image(react_graph.get_graph(xray=True).draw_mermaid_png()))"
      ]
    },
    {
      "cell_type": "markdown",
      "metadata": {
        "id": "wlNB4fI4ZQv5"
      },
      "source": [
        "To test our setup, we will run the agent with a query. The agent will fetch the price of copper using the metals.dev API."
      ]
    },
    {
      "cell_type": "code",
      "execution_count": 11,
      "metadata": {
        "colab": {
          "base_uri": "https://localhost:8080/"
        },
        "id": "rzt0I-n2ZQv5",
        "outputId": "b4a32beb-1717-462e-9b42-cc698dc5216c"
      },
      "outputs": [
        {
          "name": "stdout",
          "output_type": "stream",
          "text": [
            "<Response [200]>\n"
          ]
        }
      ],
      "source": [
        "from langchain_core.messages import HumanMessage\n",
        "\n",
        "messages = [HumanMessage(content=\"What is the price of copper?\")]\n",
        "result = react_graph.invoke({\"messages\": messages})"
      ]
    },
    {
      "cell_type": "code",
      "execution_count": 12,
      "metadata": {
        "colab": {
          "base_uri": "https://localhost:8080/"
        },
        "id": "esoHsop8ZQv5",
        "outputId": "2889a5e0-7f82-4d19-8319-112ed655c484"
      },
      "outputs": [
        {
          "data": {
            "text/plain": [
<<<<<<< HEAD
              "[HumanMessage(content='What is the price of copper?', additional_kwargs={}, response_metadata={}, id='c4838d6f-a6ec-404d-813f-be7c0d3de68b'),\n",
              " AIMessage(content='', additional_kwargs={'tool_calls': [{'id': 'call_8xEGKfSy0MfEo4DupxPWmDqq', 'function': {'arguments': '{\"metal_name\":\"copper\"}', 'name': 'get_metal_price'}, 'type': 'function'}], 'refusal': None}, response_metadata={'token_usage': {'completion_tokens': 18, 'prompt_tokens': 116, 'total_tokens': 134, 'completion_tokens_details': {'accepted_prediction_tokens': 0, 'audio_tokens': 0, 'reasoning_tokens': 0, 'rejected_prediction_tokens': 0}, 'prompt_tokens_details': {'audio_tokens': 0, 'cached_tokens': 0}}, 'model_name': 'gpt-4o-mini-2024-07-18', 'system_fingerprint': None, 'finish_reason': 'tool_calls', 'logprobs': None}, id='run--3f03b5f5-ddc6-4677-9ac0-5595796f516c-0', tool_calls=[{'name': 'get_metal_price', 'args': {'metal_name': 'copper'}, 'id': 'call_8xEGKfSy0MfEo4DupxPWmDqq', 'type': 'tool_call'}], usage_metadata={'input_tokens': 116, 'output_tokens': 18, 'total_tokens': 134, 'input_token_details': {'audio': 0, 'cache_read': 0}, 'output_token_details': {'audio': 0, 'reasoning': 0}}),\n",
              " ToolMessage(content='0.3788', name='get_metal_price', id='46e5243e-34d1-49df-8af7-9b5dc1975768', tool_call_id='call_8xEGKfSy0MfEo4DupxPWmDqq'),\n",
              " AIMessage(content='The current price of copper is $0.3788 per gram.', additional_kwargs={'refusal': None}, response_metadata={'token_usage': {'completion_tokens': 15, 'prompt_tokens': 148, 'total_tokens': 163, 'completion_tokens_details': {'accepted_prediction_tokens': 0, 'audio_tokens': 0, 'reasoning_tokens': 0, 'rejected_prediction_tokens': 0}, 'prompt_tokens_details': {'audio_tokens': 0, 'cached_tokens': 0}}, 'model_name': 'gpt-4o-mini-2024-07-18', 'system_fingerprint': None, 'finish_reason': 'stop', 'logprobs': None}, id='run--4d167f30-cd5f-40ef-887c-368cf96ef2ab-0', usage_metadata={'input_tokens': 148, 'output_tokens': 15, 'total_tokens': 163, 'input_token_details': {'audio': 0, 'cache_read': 0}, 'output_token_details': {'audio': 0, 'reasoning': 0}})]"
=======
              "[HumanMessage(content='What is the price of copper?', additional_kwargs={}, response_metadata={}, id='983b0c95-876f-4ef5-bd11-d752feb848de'),\n",
              " AIMessage(content='', additional_kwargs={'tool_calls': [{'id': 'call_yPfNIn6MFE3IuZoOvjbEA6iy', 'function': {'arguments': '{\"metal_name\":\"copper\"}', 'name': 'get_metal_price'}, 'type': 'function'}], 'refusal': None}, response_metadata={'token_usage': {'completion_tokens': 18, 'prompt_tokens': 116, 'total_tokens': 134, 'completion_tokens_details': {'accepted_prediction_tokens': 0, 'audio_tokens': 0, 'reasoning_tokens': 0, 'rejected_prediction_tokens': 0}, 'prompt_tokens_details': {'audio_tokens': 0, 'cached_tokens': 0}}, 'model_name': 'gpt-4o-mini-2024-07-18', 'system_fingerprint': None, 'finish_reason': 'tool_calls', 'logprobs': None}, id='run--1262c7f8-bde3-4001-8094-a0d7a8792cdb-0', tool_calls=[{'name': 'get_metal_price', 'args': {'metal_name': 'copper'}, 'id': 'call_yPfNIn6MFE3IuZoOvjbEA6iy', 'type': 'tool_call'}], usage_metadata={'input_tokens': 116, 'output_tokens': 18, 'total_tokens': 134, 'input_token_details': {'audio': 0, 'cache_read': 0}, 'output_token_details': {'audio': 0, 'reasoning': 0}}),\n",
              " ToolMessage(content='0.38', name='get_metal_price', id='f417d061-229b-4c99-ba5f-8563dd15bdd5', tool_call_id='call_yPfNIn6MFE3IuZoOvjbEA6iy'),\n",
              " AIMessage(content='The price of copper is $0.38 per gram.', additional_kwargs={'refusal': None}, response_metadata={'token_usage': {'completion_tokens': 13, 'prompt_tokens': 147, 'total_tokens': 160, 'completion_tokens_details': {'accepted_prediction_tokens': 0, 'audio_tokens': 0, 'reasoning_tokens': 0, 'rejected_prediction_tokens': 0}, 'prompt_tokens_details': {'audio_tokens': 0, 'cached_tokens': 0}}, 'model_name': 'gpt-4o-mini-2024-07-18', 'system_fingerprint': None, 'finish_reason': 'stop', 'logprobs': None}, id='run--1ddc5406-87a4-49e0-89fc-a89749d4184a-0', usage_metadata={'input_tokens': 147, 'output_tokens': 13, 'total_tokens': 160, 'input_token_details': {'audio': 0, 'cache_read': 0}, 'output_token_details': {'audio': 0, 'reasoning': 0}})]"
>>>>>>> 28feaf1d
            ]
          },
          "execution_count": 12,
          "metadata": {},
          "output_type": "execute_result"
        }
      ],
      "source": [
        "result[\"messages\"]"
      ]
    },
    {
      "cell_type": "markdown",
      "metadata": {
        "id": "wsK_VEDSZQv6"
      },
      "source": [
        "### Converting Messages to Ragas Evaluation Format\n",
        "\n",
        "In the current implementation, the GraphState stores messages exchanged between the human user, the AI (LLM's responses), and any external tools (APIs or services the AI uses) in a list. Each message is an object in LangChain's format\n",
        "\n",
        "```python\n",
        "# Implementation of Graph State\n",
        "class GraphState(TypedDict):\n",
        "    messages: Annotated[list[AnyMessage], add_messages]\n",
        "```\n",
        "\n",
        "Each time a message is exchanged during agent execution, it gets added to the messages list in the GraphState. However, Ragas requires a specific message format for evaluating interactions.\n",
        "\n",
        "Ragas uses its own format to evaluate agent interactions. So, if you're using LangGraph, you will need to convert the LangChain message objects into Ragas message objects. This allows you to evaluate your AI agents with Ragas’ built-in evaluation tools.\n",
        "\n",
        "**Goal:**  Convert the list of LangChain messages (e.g., HumanMessage, AIMessage, and ToolMessage) into the format expected by Ragas, so the evaluation framework can understand and process them properly."
      ]
    },
    {
      "cell_type": "markdown",
      "metadata": {
        "id": "edpIDCgi6hkx"
      },
      "source": [
        "To convert a list of LangChain messages into a format suitable for Ragas evaluation, Ragas provides the function [convert_to_ragas_messages][ragas.integrations.langgraph.convert_to_ragas_messages], which can be used to transform LangChain messages into the format expected by Ragas.\n",
        "\n",
        "Here's how you can use the function:"
      ]
    },
    {
      "cell_type": "code",
      "execution_count": 13,
      "metadata": {
        "id": "oGX9bx286hkx"
      },
      "outputs": [
        {
          "name": "stderr",
          "output_type": "stream",
          "text": [
            "/home/chris/Code/AI Makerspace/Classes/AIE7/08_Evaluating_RAG_With_Ragas/.venv/lib/python3.13/site-packages/pysbd/segmenter.py:66: SyntaxWarning: invalid escape sequence '\\s'\n",
            "  for match in re.finditer('{0}\\s*'.format(re.escape(sent)), self.original_text):\n",
            "/home/chris/Code/AI Makerspace/Classes/AIE7/08_Evaluating_RAG_With_Ragas/.venv/lib/python3.13/site-packages/pysbd/lang/arabic.py:29: SyntaxWarning: invalid escape sequence '\\.'\n",
            "  txt = re.sub('(?<={0})\\.'.format(am), '∯', txt)\n",
            "/home/chris/Code/AI Makerspace/Classes/AIE7/08_Evaluating_RAG_With_Ragas/.venv/lib/python3.13/site-packages/pysbd/lang/persian.py:29: SyntaxWarning: invalid escape sequence '\\.'\n",
            "  txt = re.sub('(?<={0})\\.'.format(am), '∯', txt)\n"
          ]
        }
      ],
      "source": [
        "from ragas.integrations.langgraph import convert_to_ragas_messages\n",
        "\n",
        "# Assuming 'result[\"messages\"]' contains the list of LangChain messages\n",
        "ragas_trace = convert_to_ragas_messages(result[\"messages\"])"
      ]
    },
    {
      "cell_type": "code",
      "execution_count": 14,
      "metadata": {
        "colab": {
          "base_uri": "https://localhost:8080/"
        },
        "id": "Udcg7kCH6hkx",
        "outputId": "ac21080d-76de-4043-8604-40930aacac20"
      },
      "outputs": [
        {
          "data": {
            "text/plain": [
              "[HumanMessage(content='What is the price of copper?', metadata=None, type='human'),\n",
              " AIMessage(content='', metadata=None, type='ai', tool_calls=[ToolCall(name='get_metal_price', args={'metal_name': 'copper'})]),\n",
<<<<<<< HEAD
              " ToolMessage(content='0.3788', metadata=None, type='tool'),\n",
              " AIMessage(content='The current price of copper is $0.3788 per gram.', metadata=None, type='ai', tool_calls=[])]"
=======
              " ToolMessage(content='0.38', metadata=None, type='tool'),\n",
              " AIMessage(content='The price of copper is $0.38 per gram.', metadata=None, type='ai', tool_calls=[])]"
>>>>>>> 28feaf1d
            ]
          },
          "execution_count": 14,
          "metadata": {},
          "output_type": "execute_result"
        }
      ],
      "source": [
        "ragas_trace  # List of Ragas messages"
      ]
    },
    {
      "cell_type": "markdown",
      "metadata": {},
      "source": [
        "#### ❓ Question: \n",
        "\n",
        "Describe in your own words what a \"trace\" is.\n",
        "\n",
        "##### ✅ Answer:\n",
        "\n",
        "## What is a \"Trace\"?\n",
        "\n",
        "Traces form part of the standard SDLC stack for Logging and Monitoring, providing us with useful information for analyzing and troubleshooting issues with software applications.\n",
        "\n",
        "Think of a trace as a detailed \"conversation log\" that captures the entire flow of information between different components in an agent system.\n",
        "\n",
        "In the context of agent evaluation with Ragas, a **trace** is a complete chronological record of all interactions and communications that occur during a single agent execution cycle. \n",
        "\n",
        "### Components of a RAGAS Trace:\n",
        "\n",
        "1. **Human Messages** - The initial user input/query\n",
        "2. **AI Messages** - The agent's responses and reasoning\n",
        "3. **Tool Messages** - Results from external tool calls (APIs, databases, etc.)\n",
        "4. **Internal Processing** - Any intermediate steps the agent takes\n",
        "\n",
        "### Example from the Notebook:\n",
        "\n",
        "When a user asks \"What is the price of copper?\", the trace captures:\n",
        "\n",
        "1. **Human**: \"What is the price of copper?\"\n",
        "2. **AI**: *Decides to call get_metal_price tool with parameter \"copper\"*\n",
        "3. **Tool**: Returns \"0.38\" \n",
        "4. **AI**: \"The price of copper is $0.38 per gram.\"\n",
        "\n",
        "### Why Traces Matter:\n",
        "\n",
        "- **Complete Context**: They provide the full picture of how an agent arrived at its final answer\n",
        "- **Evaluation**: Enable comprehensive assessment of agent performance across the entire interaction\n",
        "- **Debugging**: Help identify where things go wrong in multi-step processes\n",
        "- **Transparency**: Show the agent's decision-making process and tool usage\n",
        "\n",
        "Essentially, a trace is like a detailed audit trail that allows evaluators (both human and automated) to understand not just *what* the agent said, but *how* it got there through its various reasoning steps and tool interactions."
      ]
    },
    {
      "cell_type": "markdown",
      "metadata": {
        "id": "n5mbTp5aZQv6"
      },
      "source": [
        "## Evaluating the Agent's Performance"
      ]
    },
    {
      "cell_type": "markdown",
      "metadata": {
        "id": "H885v5sxZQv6"
      },
      "source": [
        "For this tutorial, let us evaluate the Agent with the following metrics:\n",
        "\n",
        "- [Tool call Accuracy](https://docs.ragas.io/en/stable/concepts/metrics/available_metrics/agents/#tool-call-accuracy):ToolCallAccuracy is a metric that can be used to evaluate the performance of the LLM in identifying and calling the required tools to complete a given task.  \n",
        "\n",
        "- [Agent Goal accuracy](https://docs.ragas.io/en/stable/concepts/metrics/available_metrics/agents/#agent-goal-accuracy): Agent goal accuracy is a metric that can be used to evaluate the performance of the LLM in identifying and achieving the goals of the user. This is a binary metric, with 1 indicating that the AI has achieved the goal and 0 indicating that the AI has not achieved the goal.\n",
        "- [Topic Adherence](https://docs.ragas.io/en/stable/concepts/metrics/available_metrics/agents/): Topic adherence is a metric that can be used to ensure the Agent system is staying \"on-topic\", meaning that it's not straying from the intended use case. You can think of this as a kinda of faithfulness, where the responses of the LLM should stay faithful to the topic provided.\n",
        "\n",
        "\n",
        "First, let us actually run our Agent with a couple of queries, and make sure we have the ground truth labels for these queries."
      ]
    },
    {
      "cell_type": "markdown",
      "metadata": {},
      "source": [
        "#### ❓ Question: \n",
        "\n",
        "Describe *how* each of the above metrics are calculated. This will require you to read the documentation for each metric.\n",
        "\n",
        "##### ✅ Answer:\n",
        "\n",
        "## How Each Ragas Metric is Calculated\n",
        "\n",
        "### 1. **Tool Call Accuracy**\n",
        "\n",
        "**Purpose**: Evaluates how well the LLM identifies and calls the required tools to complete a given task.\n",
        "\n",
        "**Calculation Method**:\n",
        "- **Input Required**: \n",
        "  - The actual conversation trace (user input, AI messages, tool calls)\n",
        "  - Reference tool calls (the expected/correct tools that should have been called)\n",
        "\n",
        "- **Evaluation Process**:\n",
        "  1. **Tool Name Matching**: Compares the names of tools called by the agent against the reference tool calls\n",
        "  2. **Argument Comparison**: By default, uses exact string matching to compare tool arguments\n",
        "  3. **Customizable Comparison**: Can use alternative metrics like `NonLLMStringSimilarity` for more flexible argument matching\n",
        "  4. **Scoring**: Returns a score between 0.0 and 1.0, where 1.0 means perfect tool selection and usage\n",
        "\n",
        "- **Example**: If the agent calls `get_metal_price(metal_name=\"copper\")` and the reference expects the same call, it scores 1.0\n",
        "\n",
        "**Formula**: \n",
        "$$\\text{Tool Call Accuracy} = \\frac{\\text{Correct Tool Calls}}{\\text{Total Expected Tool Calls}}$$\n",
        "\n",
        "**Code Example**:\n",
        "```python\n",
        "sample = MultiTurnSample(\n",
        "    user_input=ragas_trace,\n",
        "    reference_tool_calls=[\n",
        "        ToolCall(name=\"get_metal_price\", args={\"metal_name\": \"copper\"})\n",
        "    ]\n",
        ")\n",
        "scorer = ToolCallAccuracy()\n",
        "score = await scorer.multi_turn_ascore(sample)  # Returns 0.0-1.0\n",
        "```\n",
        "\n",
        "**Calculation**: Exact string matching of tool names + arguments against reference calls.\n",
        "\n",
        "---\n",
        "\n",
        "### 2. **Agent Goal Accuracy**\n",
        "\n",
        "**Purpose**: Evaluates whether the agent successfully achieves the user's stated goal.\n",
        "\n",
        "**Two Variants**:\n",
        "\n",
        "#### **AgentGoalAccuracyWithReference**\n",
        "- **Input Required**: \n",
        "  - Conversation trace\n",
        "  - Reference string describing the ideal outcome\n",
        "- **Calculation**: \n",
        "  1. An LLM judge compares the agent's final outcome against the provided reference\n",
        "  2. Returns a binary score (1.0 for success, 0.0 for failure)\n",
        "- **Example**: Reference: \"Price of 10 grams of silver\" → Agent provides correct calculation → Score: 1.0\n",
        "\n",
        "#### **AgentGoalAccuracyWithoutReference**\n",
        "- **Input Required**: Only the conversation trace\n",
        "- **Calculation**:\n",
        "  1. An LLM judge infers the user's intent from the conversation context\n",
        "  2. Evaluates whether the agent fulfilled that inferred goal\n",
        "  3. Returns a binary score (1.0 for success, 0.0 for failure)\n",
        "\n",
        "**Formula**: \n",
        "$$\\text{Goal Accuracy} = \\begin{cases} \n",
        "1.0 & \\text{if LLM judge deems goal achieved} \\\\\n",
        "0.0 & \\text{otherwise}\n",
        "\\end{cases}$$\n",
        "\n",
        "**Code Example**:\n",
        "```python\n",
        "sample = MultiTurnSample(\n",
        "    user_input=ragas_trace,\n",
        "    reference=\"Price of 10 grams of silver\"  # Optional for WithReference variant\n",
        ")\n",
        "scorer = AgentGoalAccuracyWithReference()\n",
        "score = await scorer.multi_turn_ascore(sample)  # Returns 0.0 or 1.0\n",
        "```\n",
        "\n",
        "**Calculation**: LLM judge compares final outcome vs. expected goal (binary decision).\n",
        "\n",
        "---\n",
        "\n",
        "### 3. **Topic Adherence**\n",
        "\n",
        "**Purpose**: Ensures the agent stays \"on-topic\" and doesn't stray from its intended use case.\n",
        "\n",
        "**Calculation Method**:\n",
        "- **Input Required**:\n",
        "  - Conversation trace\n",
        "  - Reference topics (list of acceptable topics)\n",
        "  - Mode selection: \"precision\" or \"recall\"\n",
        "\n",
        "\n",
        "- **Two Evaluation Modes**:\n",
        "\n",
        "#### **Precision Mode**:\n",
        "- **Question**: \"Of all the topics the agent discussed, what percentage were relevant?\"\n",
        "- **Calculation**: (Number of relevant topics discussed) / (Total topics discussed by agent)\n",
        "- **Scale**: 0.0 to 1.0, where 1.0 means all discussed topics were relevant\n",
        "\n",
        "**Formula**: \n",
        "$$\\text{Precision} = \\frac{\\text{Relevant Topics Discussed}}{\\text{Total Topics Discussed}}$$\n",
        "\n",
        "\n",
        "#### **Recall Mode**:\n",
        "- **Question**: \"Of all the expected relevant topics, what percentage did the agent cover?\"\n",
        "- **Calculation**: (Number of expected topics covered) / (Total expected relevant topics)\n",
        "- **Scale**: 0.0 to 1.0, where 1.0 means all expected topics were addressed\n",
        "\n",
        "**Formula**: \n",
        "$$\\text{Recall} = \\frac{\\text{Expected Topics Covered}}{\\text{Total Expected Topics}}$$\n",
        "\n",
        "\n",
        "- **Evaluation Process**:\n",
        "  1. LLM judge analyzes the conversation content\n",
        "  2. Identifies topics discussed by the agent\n",
        "  3. Compares against the reference topics list\n",
        "  4. Calculates precision or recall based on the selected mode\n",
        "\n",
        "- **Example from Notebook**: \n",
        "  - Agent discusses eagles (biology topic)\n",
        "  - Reference topics: [\"metals\"]\n",
        "  - Result: Low precision score (~0.33) because the agent went off-topic\n",
        "\n",
        "**Code Example**:\n",
        "```python\n",
        "sample = MultiTurnSample(\n",
        "    user_input=ragas_trace,\n",
        "    reference_topics=[\"metals\"]\n",
        ")\n",
        "scorer = TopicAdherenceScore(mode=\"precision\")  # or \"recall\"\n",
        "score = await scorer.multi_turn_ascore(sample)  # Returns 0.0-1.0\n",
        "```\n",
        "\n",
        "**Calculation**: LLM judge identifies topics in conversation, then calculates precision/recall against reference topics list.\n",
        "\n",
        "---\n",
        "\n",
        "### **Key Technical Details**:\n",
        "\n",
        "1. **LLM Judges**: All metrics use LLM-as-a-judge approach with configurable models (typically GPT-4 variants)\n",
        "\n",
        "2. **Scoring Scales**: \n",
        "   - Tool Call Accuracy: 0.0-1.0 (continuous)\n",
        "   - Agent Goal Accuracy: Binary (0.0 or 1.0)\n",
        "   - Topic Adherence: 0.0-1.0 (continuous)\n",
        "\n",
        "3. **Robustness**: Some metrics use dual LLM calls with different templates to ensure consistent evaluation\n",
        "\n",
        "4. **Customization**: Many metrics allow customization of comparison logic, evaluation criteria, and scoring methods\n",
        "\n",
        "These metrics provide comprehensive evaluation coverage for agent systems, assessing both technical execution (tool usage) and goal achievement (user satisfaction and topic relevance)."
      ]
    },
    {
      "cell_type": "markdown",
      "metadata": {
        "id": "7kRRIyTAZQv6"
      },
      "source": [
        "### Tool Call Accuracy"
      ]
    },
    {
      "cell_type": "code",
      "execution_count": 15,
      "metadata": {
        "colab": {
          "base_uri": "https://localhost:8080/"
        },
        "id": "CC973Yq1ZQv6",
        "outputId": "8d18667e-a32c-4649-a9c9-49c734177b55"
      },
      "outputs": [
        {
          "data": {
            "text/plain": [
              "1.0"
            ]
          },
          "execution_count": 15,
          "metadata": {},
          "output_type": "execute_result"
        }
      ],
      "source": [
        "from ragas.metrics import ToolCallAccuracy\n",
        "from ragas.dataset_schema import MultiTurnSample\n",
        "from ragas.integrations.langgraph import convert_to_ragas_messages\n",
        "import ragas.messages as r\n",
        "\n",
        "\n",
        "ragas_trace = convert_to_ragas_messages(\n",
        "    messages=result[\"messages\"]\n",
        ")  # List of Ragas messages converted using the Ragas function\n",
        "\n",
        "sample = MultiTurnSample(\n",
        "    user_input=ragas_trace,\n",
        "    reference_tool_calls=[\n",
        "        r.ToolCall(name=\"get_metal_price\", args={\"metal_name\": \"copper\"})\n",
        "    ],\n",
        ")\n",
        "\n",
        "tool_accuracy_scorer = ToolCallAccuracy()\n",
        "tool_accuracy_scorer.llm = ChatOpenAI(model=\"gpt-4o-mini\")\n",
        "await tool_accuracy_scorer.multi_turn_ascore(sample)"
      ]
    },
    {
      "cell_type": "markdown",
      "metadata": {
        "id": "S14jlVw06hkx"
      },
      "source": [
        "Tool Call Accuracy: 1, because the LLM correctly identified and used the necessary tool (get_metal_price) with the correct parameters (i.e., metal name as \"copper\")."
      ]
    },
    {
      "cell_type": "markdown",
      "metadata": {
        "id": "rGOL1CBsZQv6"
      },
      "source": [
        "### Agent Goal Accuracy"
      ]
    },
    {
      "cell_type": "code",
      "execution_count": 16,
      "metadata": {
        "colab": {
          "base_uri": "https://localhost:8080/"
        },
        "id": "FA0kMvTfZQwB",
        "outputId": "1e2e4979-ef59-4af4-b395-b4bc846a16ee"
      },
      "outputs": [
        {
          "name": "stdout",
          "output_type": "stream",
          "text": [
            "<Response [200]>\n"
          ]
        }
      ],
      "source": [
        "messages = [HumanMessage(content=\"What is the price of 10 grams of silver?\")]\n",
        "\n",
        "result = react_graph.invoke({\"messages\": messages})"
      ]
    },
    {
      "cell_type": "code",
      "execution_count": 17,
      "metadata": {
        "colab": {
          "base_uri": "https://localhost:8080/"
        },
        "id": "YJr4Hxn8ZQwB",
        "outputId": "0282a461-d379-40c4-b186-fe4242bad882"
      },
      "outputs": [
        {
          "data": {
            "text/plain": [
<<<<<<< HEAD
              "[HumanMessage(content='What is the price of 10 grams of silver?', additional_kwargs={}, response_metadata={}, id='df3d3a53-d4c6-42a7-b05e-573a944deb9a'),\n",
              " AIMessage(content='', additional_kwargs={'tool_calls': [{'id': 'call_kwMSNXjFFhnwlv6T9qoc3SrK', 'function': {'arguments': '{\"metal_name\":\"silver\"}', 'name': 'get_metal_price'}, 'type': 'function'}], 'refusal': None}, response_metadata={'token_usage': {'completion_tokens': 17, 'prompt_tokens': 120, 'total_tokens': 137, 'completion_tokens_details': {'accepted_prediction_tokens': 0, 'audio_tokens': 0, 'reasoning_tokens': 0, 'rejected_prediction_tokens': 0}, 'prompt_tokens_details': {'audio_tokens': 0, 'cached_tokens': 0}}, 'model_name': 'gpt-4o-mini-2024-07-18', 'system_fingerprint': None, 'finish_reason': 'tool_calls', 'logprobs': None}, id='run--6ed1e853-ab92-4b93-9b27-b833ac8a6dc5-0', tool_calls=[{'name': 'get_metal_price', 'args': {'metal_name': 'silver'}, 'id': 'call_kwMSNXjFFhnwlv6T9qoc3SrK', 'type': 'tool_call'}], usage_metadata={'input_tokens': 120, 'output_tokens': 17, 'total_tokens': 137, 'input_token_details': {'audio': 0, 'cache_read': 0}, 'output_token_details': {'audio': 0, 'reasoning': 0}}),\n",
              " ToolMessage(content='38.131', name='get_metal_price', id='5a92d988-dbbe-4f89-873b-e5f4e92751d0', tool_call_id='call_kwMSNXjFFhnwlv6T9qoc3SrK'),\n",
              " AIMessage(content='The current price of silver is approximately $38.131 per gram. Therefore, the price of 10 grams of silver would be about $381.31.', additional_kwargs={'refusal': None}, response_metadata={'token_usage': {'completion_tokens': 33, 'prompt_tokens': 150, 'total_tokens': 183, 'completion_tokens_details': {'accepted_prediction_tokens': 0, 'audio_tokens': 0, 'reasoning_tokens': 0, 'rejected_prediction_tokens': 0}, 'prompt_tokens_details': {'audio_tokens': 0, 'cached_tokens': 0}}, 'model_name': 'gpt-4o-mini-2024-07-18', 'system_fingerprint': None, 'finish_reason': 'stop', 'logprobs': None}, id='run--ce1d3b11-4db5-4562-8a63-5af74e226dd9-0', usage_metadata={'input_tokens': 150, 'output_tokens': 33, 'total_tokens': 183, 'input_token_details': {'audio': 0, 'cache_read': 0}, 'output_token_details': {'audio': 0, 'reasoning': 0}})]"
=======
              "[HumanMessage(content='What is the price of 10 grams of silver?', additional_kwargs={}, response_metadata={}, id='fbf38031-6136-47ea-9cf1-feafc303a91d'),\n",
              " AIMessage(content='', additional_kwargs={'tool_calls': [{'id': 'call_P2eMzGpt7diox2Eet8lAfZ22', 'function': {'arguments': '{\"metal_name\":\"silver\"}', 'name': 'get_metal_price'}, 'type': 'function'}], 'refusal': None}, response_metadata={'token_usage': {'completion_tokens': 17, 'prompt_tokens': 120, 'total_tokens': 137, 'completion_tokens_details': {'accepted_prediction_tokens': 0, 'audio_tokens': 0, 'reasoning_tokens': 0, 'rejected_prediction_tokens': 0}, 'prompt_tokens_details': {'audio_tokens': 0, 'cached_tokens': 0}}, 'model_name': 'gpt-4o-mini-2024-07-18', 'system_fingerprint': None, 'finish_reason': 'tool_calls', 'logprobs': None}, id='run--1fc82d04-2a8a-4c58-8ff9-b426e2a46d33-0', tool_calls=[{'name': 'get_metal_price', 'args': {'metal_name': 'silver'}, 'id': 'call_P2eMzGpt7diox2Eet8lAfZ22', 'type': 'tool_call'}], usage_metadata={'input_tokens': 120, 'output_tokens': 17, 'total_tokens': 137, 'input_token_details': {'audio': 0, 'cache_read': 0}, 'output_token_details': {'audio': 0, 'reasoning': 0}}),\n",
              " ToolMessage(content='38.1395', name='get_metal_price', id='c25129d4-8bcd-48b6-84d6-d7314b6b3042', tool_call_id='call_P2eMzGpt7diox2Eet8lAfZ22'),\n",
              " AIMessage(content='The current price of silver is approximately $38.14 per gram. Therefore, the price of 10 grams of silver would be about $381.40.', additional_kwargs={'refusal': None}, response_metadata={'token_usage': {'completion_tokens': 33, 'prompt_tokens': 151, 'total_tokens': 184, 'completion_tokens_details': {'accepted_prediction_tokens': 0, 'audio_tokens': 0, 'reasoning_tokens': 0, 'rejected_prediction_tokens': 0}, 'prompt_tokens_details': {'audio_tokens': 0, 'cached_tokens': 0}}, 'model_name': 'gpt-4o-mini-2024-07-18', 'system_fingerprint': None, 'finish_reason': 'stop', 'logprobs': None}, id='run--e479252f-fc77-406b-91a2-6eff1953c444-0', usage_metadata={'input_tokens': 151, 'output_tokens': 33, 'total_tokens': 184, 'input_token_details': {'audio': 0, 'cache_read': 0}, 'output_token_details': {'audio': 0, 'reasoning': 0}})]"
>>>>>>> 28feaf1d
            ]
          },
          "execution_count": 17,
          "metadata": {},
          "output_type": "execute_result"
        }
      ],
      "source": [
        "result[\"messages\"]  # List of Langchain messages"
      ]
    },
    {
      "cell_type": "code",
      "execution_count": 18,
      "metadata": {
        "colab": {
          "base_uri": "https://localhost:8080/"
        },
        "id": "StDNqR2vZQwB",
        "outputId": "a92e93c6-ece8-4f72-a92d-d1e512175899"
      },
      "outputs": [
        {
          "data": {
            "text/plain": [
              "[HumanMessage(content='What is the price of 10 grams of silver?', metadata=None, type='human'),\n",
              " AIMessage(content='', metadata=None, type='ai', tool_calls=[ToolCall(name='get_metal_price', args={'metal_name': 'silver'})]),\n",
<<<<<<< HEAD
              " ToolMessage(content='38.131', metadata=None, type='tool'),\n",
              " AIMessage(content='The current price of silver is approximately $38.131 per gram. Therefore, the price of 10 grams of silver would be about $381.31.', metadata=None, type='ai', tool_calls=[])]"
=======
              " ToolMessage(content='38.1395', metadata=None, type='tool'),\n",
              " AIMessage(content='The current price of silver is approximately $38.14 per gram. Therefore, the price of 10 grams of silver would be about $381.40.', metadata=None, type='ai', tool_calls=[])]"
>>>>>>> 28feaf1d
            ]
          },
          "execution_count": 18,
          "metadata": {},
          "output_type": "execute_result"
        }
      ],
      "source": [
        "from ragas.integrations.langgraph import convert_to_ragas_messages\n",
        "\n",
        "ragas_trace = convert_to_ragas_messages(\n",
        "    result[\"messages\"]\n",
        ")  # List of Ragas messages converted using the Ragas function\n",
        "ragas_trace"
      ]
    },
    {
      "cell_type": "code",
      "execution_count": 19,
      "metadata": {
        "colab": {
          "base_uri": "https://localhost:8080/"
        },
        "id": "c6u9-RYdZQwB",
        "outputId": "76ffcaa7-676b-46f9-e931-dddfabee16c3"
      },
      "outputs": [
        {
          "data": {
            "text/plain": [
              "1.0"
            ]
          },
          "execution_count": 19,
          "metadata": {},
          "output_type": "execute_result"
        }
      ],
      "source": [
        "from ragas.dataset_schema import MultiTurnSample\n",
        "from ragas.metrics import AgentGoalAccuracyWithReference\n",
        "from ragas.llms import LangchainLLMWrapper\n",
        "\n",
        "\n",
        "sample = MultiTurnSample(\n",
        "    user_input=ragas_trace,\n",
        "    reference=\"Price of 10 grams of silver\",\n",
        ")\n",
        "\n",
        "scorer = AgentGoalAccuracyWithReference()\n",
        "\n",
        "evaluator_llm = LangchainLLMWrapper(ChatOpenAI(model=\"gpt-4o-mini\"))\n",
        "scorer.llm = evaluator_llm\n",
        "await scorer.multi_turn_ascore(sample)"
      ]
    },
    {
      "cell_type": "markdown",
      "metadata": {
        "id": "K71VkA7o6hk0"
      },
      "source": [
        "Agent Goal Accuracy: 1, because the LLM correctly achieved the user’s goal of retrieving the price of 10 grams of silver."
      ]
    },
    {
      "cell_type": "markdown",
      "metadata": {
        "id": "N0fKvUqpDQVK"
      },
      "source": [
        "### Topic Adherence\n",
        "\n"
      ]
    },
    {
      "cell_type": "code",
      "execution_count": 20,
      "metadata": {
        "id": "4ouIaXBNDZgc"
      },
      "outputs": [],
      "source": [
        "messages = [HumanMessage(content=\"How fast can an eagle fly?\")]\n",
        "\n",
        "result = react_graph.invoke({\"messages\": messages})"
      ]
    },
    {
      "cell_type": "code",
      "execution_count": 21,
      "metadata": {
        "colab": {
          "base_uri": "https://localhost:8080/"
        },
        "id": "OBRGGNb4DyBa",
        "outputId": "b1de5ece-c17d-4ea1-bdfb-ba90da3ae343"
      },
      "outputs": [
        {
          "data": {
            "text/plain": [
<<<<<<< HEAD
              "[HumanMessage(content='How fast can an eagle fly?', additional_kwargs={}, response_metadata={}, id='7f181719-476e-4596-ac51-3d5016d6f287'),\n",
              " AIMessage(content='Eagles are known for their impressive flying abilities. Depending on the species, an eagle can fly at speeds ranging from 30 to 50 miles per hour (48 to 80 kilometers per hour) during normal flight. However, when diving to catch prey, some eagles can reach speeds of over 100 miles per hour (160 kilometers per hour). The golden eagle, for example, is one of the fastest, capable of reaching such high speeds during its hunting dives.', additional_kwargs={'refusal': None}, response_metadata={'token_usage': {'completion_tokens': 96, 'prompt_tokens': 116, 'total_tokens': 212, 'completion_tokens_details': {'accepted_prediction_tokens': 0, 'audio_tokens': 0, 'reasoning_tokens': 0, 'rejected_prediction_tokens': 0}, 'prompt_tokens_details': {'audio_tokens': 0, 'cached_tokens': 0}}, 'model_name': 'gpt-4o-mini-2024-07-18', 'system_fingerprint': None, 'finish_reason': 'stop', 'logprobs': None}, id='run--f2c627b1-f5ec-427e-a911-12cc1689ed8b-0', usage_metadata={'input_tokens': 116, 'output_tokens': 96, 'total_tokens': 212, 'input_token_details': {'audio': 0, 'cache_read': 0}, 'output_token_details': {'audio': 0, 'reasoning': 0}})]"
=======
              "[HumanMessage(content='How fast can an eagle fly?', additional_kwargs={}, response_metadata={}, id='0c9c0b1b-5085-4d42-9551-45241e76f923'),\n",
              " AIMessage(content='Eagles are known for their impressive flying abilities. Depending on the species, eagles can fly at different speeds. On average, eagles can fly at speeds ranging from 30 to 50 miles per hour (48 to 80 kilometers per hour) during level flight. However, when diving to catch prey, some eagles can reach speeds of over 100 miles per hour (160 kilometers per hour). The golden eagle, for example, is known for its remarkable diving speed.', additional_kwargs={'refusal': None}, response_metadata={'token_usage': {'completion_tokens': 98, 'prompt_tokens': 116, 'total_tokens': 214, 'completion_tokens_details': {'accepted_prediction_tokens': 0, 'audio_tokens': 0, 'reasoning_tokens': 0, 'rejected_prediction_tokens': 0}, 'prompt_tokens_details': {'audio_tokens': 0, 'cached_tokens': 0}}, 'model_name': 'gpt-4o-mini-2024-07-18', 'system_fingerprint': None, 'finish_reason': 'stop', 'logprobs': None}, id='run--beb3b6b1-3ad4-4723-a132-0189c633a2e8-0', usage_metadata={'input_tokens': 116, 'output_tokens': 98, 'total_tokens': 214, 'input_token_details': {'audio': 0, 'cache_read': 0}, 'output_token_details': {'audio': 0, 'reasoning': 0}})]"
>>>>>>> 28feaf1d
            ]
          },
          "execution_count": 21,
          "metadata": {},
          "output_type": "execute_result"
        }
      ],
      "source": [
        "result[\"messages\"]"
      ]
    },
    {
      "cell_type": "code",
      "execution_count": 22,
      "metadata": {
        "colab": {
          "base_uri": "https://localhost:8080/"
        },
        "id": "f3i7NIgjD8ec",
        "outputId": "4aaa7855-2108-48d4-a872-9428b0981572"
      },
      "outputs": [
        {
          "data": {
            "text/plain": [
              "[HumanMessage(content='How fast can an eagle fly?', metadata=None, type='human'),\n",
<<<<<<< HEAD
              " AIMessage(content='Eagles are known for their impressive flying abilities. Depending on the species, an eagle can fly at speeds ranging from 30 to 50 miles per hour (48 to 80 kilometers per hour) during normal flight. However, when diving to catch prey, some eagles can reach speeds of over 100 miles per hour (160 kilometers per hour). The golden eagle, for example, is one of the fastest, capable of reaching such high speeds during its hunting dives.', metadata=None, type='ai', tool_calls=[])]"
=======
              " AIMessage(content='Eagles are known for their impressive flying abilities. Depending on the species, eagles can fly at different speeds. On average, eagles can fly at speeds ranging from 30 to 50 miles per hour (48 to 80 kilometers per hour) during level flight. However, when diving to catch prey, some eagles can reach speeds of over 100 miles per hour (160 kilometers per hour). The golden eagle, for example, is known for its remarkable diving speed.', metadata=None, type='ai', tool_calls=[])]"
>>>>>>> 28feaf1d
            ]
          },
          "execution_count": 22,
          "metadata": {},
          "output_type": "execute_result"
        }
      ],
      "source": [
        "from ragas.integrations.langgraph import convert_to_ragas_messages\n",
        "\n",
        "ragas_trace = convert_to_ragas_messages(\n",
        "    result[\"messages\"]\n",
        ")  # List of Ragas messages converted using the Ragas function\n",
        "ragas_trace"
      ]
    },
    {
      "cell_type": "code",
      "execution_count": 23,
      "metadata": {
        "colab": {
          "base_uri": "https://localhost:8080/"
        },
        "id": "iLTMVPaMDzal",
        "outputId": "44fb96b3-0628-4c65-e87c-4e0a5a795047"
      },
      "outputs": [
        {
          "data": {
            "text/plain": [
              "np.float64(0.3333333333222222)"
            ]
          },
          "execution_count": 23,
          "metadata": {},
          "output_type": "execute_result"
        }
      ],
      "source": [
        "from ragas.metrics import TopicAdherenceScore\n",
        "\n",
        "sample = MultiTurnSample(\n",
        "    user_input=ragas_trace,\n",
        "    reference_topics = [\"metals\"]\n",
        ")\n",
        "\n",
        "evaluator_llm = LangchainLLMWrapper(ChatOpenAI(model=\"gpt-4o-mini\"))\n",
        "scorer = TopicAdherenceScore(llm = evaluator_llm, mode=\"precision\")\n",
        "await scorer.multi_turn_ascore(sample)"
      ]
    },
    {
      "cell_type": "markdown",
      "metadata": {
        "id": "Ac2I2MZJEcK5"
      },
      "source": [
        "As we can see, the current implementation fails due to talking about birds, when it should be talking about metal!"
      ]
    }
  ],
  "metadata": {
    "colab": {
      "provenance": []
    },
    "kernelspec": {
      "display_name": ".venv",
      "language": "python",
      "name": "python3"
    },
    "language_info": {
      "codemirror_mode": {
        "name": "ipython",
        "version": 3
      },
      "file_extension": ".py",
      "mimetype": "text/x-python",
      "name": "python",
      "nbconvert_exporter": "python",
      "pygments_lexer": "ipython3",
<<<<<<< HEAD
      "version": "3.13.4"
=======
      "version": "3.13.3"
>>>>>>> 28feaf1d
    }
  },
  "nbformat": 4,
  "nbformat_minor": 0
}<|MERGE_RESOLUTION|>--- conflicted
+++ resolved
@@ -420,17 +420,10 @@
         {
           "data": {
             "text/plain": [
-<<<<<<< HEAD
               "[HumanMessage(content='What is the price of copper?', additional_kwargs={}, response_metadata={}, id='c4838d6f-a6ec-404d-813f-be7c0d3de68b'),\n",
               " AIMessage(content='', additional_kwargs={'tool_calls': [{'id': 'call_8xEGKfSy0MfEo4DupxPWmDqq', 'function': {'arguments': '{\"metal_name\":\"copper\"}', 'name': 'get_metal_price'}, 'type': 'function'}], 'refusal': None}, response_metadata={'token_usage': {'completion_tokens': 18, 'prompt_tokens': 116, 'total_tokens': 134, 'completion_tokens_details': {'accepted_prediction_tokens': 0, 'audio_tokens': 0, 'reasoning_tokens': 0, 'rejected_prediction_tokens': 0}, 'prompt_tokens_details': {'audio_tokens': 0, 'cached_tokens': 0}}, 'model_name': 'gpt-4o-mini-2024-07-18', 'system_fingerprint': None, 'finish_reason': 'tool_calls', 'logprobs': None}, id='run--3f03b5f5-ddc6-4677-9ac0-5595796f516c-0', tool_calls=[{'name': 'get_metal_price', 'args': {'metal_name': 'copper'}, 'id': 'call_8xEGKfSy0MfEo4DupxPWmDqq', 'type': 'tool_call'}], usage_metadata={'input_tokens': 116, 'output_tokens': 18, 'total_tokens': 134, 'input_token_details': {'audio': 0, 'cache_read': 0}, 'output_token_details': {'audio': 0, 'reasoning': 0}}),\n",
               " ToolMessage(content='0.3788', name='get_metal_price', id='46e5243e-34d1-49df-8af7-9b5dc1975768', tool_call_id='call_8xEGKfSy0MfEo4DupxPWmDqq'),\n",
               " AIMessage(content='The current price of copper is $0.3788 per gram.', additional_kwargs={'refusal': None}, response_metadata={'token_usage': {'completion_tokens': 15, 'prompt_tokens': 148, 'total_tokens': 163, 'completion_tokens_details': {'accepted_prediction_tokens': 0, 'audio_tokens': 0, 'reasoning_tokens': 0, 'rejected_prediction_tokens': 0}, 'prompt_tokens_details': {'audio_tokens': 0, 'cached_tokens': 0}}, 'model_name': 'gpt-4o-mini-2024-07-18', 'system_fingerprint': None, 'finish_reason': 'stop', 'logprobs': None}, id='run--4d167f30-cd5f-40ef-887c-368cf96ef2ab-0', usage_metadata={'input_tokens': 148, 'output_tokens': 15, 'total_tokens': 163, 'input_token_details': {'audio': 0, 'cache_read': 0}, 'output_token_details': {'audio': 0, 'reasoning': 0}})]"
-=======
-              "[HumanMessage(content='What is the price of copper?', additional_kwargs={}, response_metadata={}, id='983b0c95-876f-4ef5-bd11-d752feb848de'),\n",
-              " AIMessage(content='', additional_kwargs={'tool_calls': [{'id': 'call_yPfNIn6MFE3IuZoOvjbEA6iy', 'function': {'arguments': '{\"metal_name\":\"copper\"}', 'name': 'get_metal_price'}, 'type': 'function'}], 'refusal': None}, response_metadata={'token_usage': {'completion_tokens': 18, 'prompt_tokens': 116, 'total_tokens': 134, 'completion_tokens_details': {'accepted_prediction_tokens': 0, 'audio_tokens': 0, 'reasoning_tokens': 0, 'rejected_prediction_tokens': 0}, 'prompt_tokens_details': {'audio_tokens': 0, 'cached_tokens': 0}}, 'model_name': 'gpt-4o-mini-2024-07-18', 'system_fingerprint': None, 'finish_reason': 'tool_calls', 'logprobs': None}, id='run--1262c7f8-bde3-4001-8094-a0d7a8792cdb-0', tool_calls=[{'name': 'get_metal_price', 'args': {'metal_name': 'copper'}, 'id': 'call_yPfNIn6MFE3IuZoOvjbEA6iy', 'type': 'tool_call'}], usage_metadata={'input_tokens': 116, 'output_tokens': 18, 'total_tokens': 134, 'input_token_details': {'audio': 0, 'cache_read': 0}, 'output_token_details': {'audio': 0, 'reasoning': 0}}),\n",
-              " ToolMessage(content='0.38', name='get_metal_price', id='f417d061-229b-4c99-ba5f-8563dd15bdd5', tool_call_id='call_yPfNIn6MFE3IuZoOvjbEA6iy'),\n",
-              " AIMessage(content='The price of copper is $0.38 per gram.', additional_kwargs={'refusal': None}, response_metadata={'token_usage': {'completion_tokens': 13, 'prompt_tokens': 147, 'total_tokens': 160, 'completion_tokens_details': {'accepted_prediction_tokens': 0, 'audio_tokens': 0, 'reasoning_tokens': 0, 'rejected_prediction_tokens': 0}, 'prompt_tokens_details': {'audio_tokens': 0, 'cached_tokens': 0}}, 'model_name': 'gpt-4o-mini-2024-07-18', 'system_fingerprint': None, 'finish_reason': 'stop', 'logprobs': None}, id='run--1ddc5406-87a4-49e0-89fc-a89749d4184a-0', usage_metadata={'input_tokens': 147, 'output_tokens': 13, 'total_tokens': 160, 'input_token_details': {'audio': 0, 'cache_read': 0}, 'output_token_details': {'audio': 0, 'reasoning': 0}})]"
->>>>>>> 28feaf1d
             ]
           },
           "execution_count": 12,
@@ -519,13 +512,8 @@
             "text/plain": [
               "[HumanMessage(content='What is the price of copper?', metadata=None, type='human'),\n",
               " AIMessage(content='', metadata=None, type='ai', tool_calls=[ToolCall(name='get_metal_price', args={'metal_name': 'copper'})]),\n",
-<<<<<<< HEAD
               " ToolMessage(content='0.3788', metadata=None, type='tool'),\n",
               " AIMessage(content='The current price of copper is $0.3788 per gram.', metadata=None, type='ai', tool_calls=[])]"
-=======
-              " ToolMessage(content='0.38', metadata=None, type='tool'),\n",
-              " AIMessage(content='The price of copper is $0.38 per gram.', metadata=None, type='ai', tool_calls=[])]"
->>>>>>> 28feaf1d
             ]
           },
           "execution_count": 14,
@@ -880,17 +868,10 @@
         {
           "data": {
             "text/plain": [
-<<<<<<< HEAD
               "[HumanMessage(content='What is the price of 10 grams of silver?', additional_kwargs={}, response_metadata={}, id='df3d3a53-d4c6-42a7-b05e-573a944deb9a'),\n",
               " AIMessage(content='', additional_kwargs={'tool_calls': [{'id': 'call_kwMSNXjFFhnwlv6T9qoc3SrK', 'function': {'arguments': '{\"metal_name\":\"silver\"}', 'name': 'get_metal_price'}, 'type': 'function'}], 'refusal': None}, response_metadata={'token_usage': {'completion_tokens': 17, 'prompt_tokens': 120, 'total_tokens': 137, 'completion_tokens_details': {'accepted_prediction_tokens': 0, 'audio_tokens': 0, 'reasoning_tokens': 0, 'rejected_prediction_tokens': 0}, 'prompt_tokens_details': {'audio_tokens': 0, 'cached_tokens': 0}}, 'model_name': 'gpt-4o-mini-2024-07-18', 'system_fingerprint': None, 'finish_reason': 'tool_calls', 'logprobs': None}, id='run--6ed1e853-ab92-4b93-9b27-b833ac8a6dc5-0', tool_calls=[{'name': 'get_metal_price', 'args': {'metal_name': 'silver'}, 'id': 'call_kwMSNXjFFhnwlv6T9qoc3SrK', 'type': 'tool_call'}], usage_metadata={'input_tokens': 120, 'output_tokens': 17, 'total_tokens': 137, 'input_token_details': {'audio': 0, 'cache_read': 0}, 'output_token_details': {'audio': 0, 'reasoning': 0}}),\n",
               " ToolMessage(content='38.131', name='get_metal_price', id='5a92d988-dbbe-4f89-873b-e5f4e92751d0', tool_call_id='call_kwMSNXjFFhnwlv6T9qoc3SrK'),\n",
               " AIMessage(content='The current price of silver is approximately $38.131 per gram. Therefore, the price of 10 grams of silver would be about $381.31.', additional_kwargs={'refusal': None}, response_metadata={'token_usage': {'completion_tokens': 33, 'prompt_tokens': 150, 'total_tokens': 183, 'completion_tokens_details': {'accepted_prediction_tokens': 0, 'audio_tokens': 0, 'reasoning_tokens': 0, 'rejected_prediction_tokens': 0}, 'prompt_tokens_details': {'audio_tokens': 0, 'cached_tokens': 0}}, 'model_name': 'gpt-4o-mini-2024-07-18', 'system_fingerprint': None, 'finish_reason': 'stop', 'logprobs': None}, id='run--ce1d3b11-4db5-4562-8a63-5af74e226dd9-0', usage_metadata={'input_tokens': 150, 'output_tokens': 33, 'total_tokens': 183, 'input_token_details': {'audio': 0, 'cache_read': 0}, 'output_token_details': {'audio': 0, 'reasoning': 0}})]"
-=======
-              "[HumanMessage(content='What is the price of 10 grams of silver?', additional_kwargs={}, response_metadata={}, id='fbf38031-6136-47ea-9cf1-feafc303a91d'),\n",
-              " AIMessage(content='', additional_kwargs={'tool_calls': [{'id': 'call_P2eMzGpt7diox2Eet8lAfZ22', 'function': {'arguments': '{\"metal_name\":\"silver\"}', 'name': 'get_metal_price'}, 'type': 'function'}], 'refusal': None}, response_metadata={'token_usage': {'completion_tokens': 17, 'prompt_tokens': 120, 'total_tokens': 137, 'completion_tokens_details': {'accepted_prediction_tokens': 0, 'audio_tokens': 0, 'reasoning_tokens': 0, 'rejected_prediction_tokens': 0}, 'prompt_tokens_details': {'audio_tokens': 0, 'cached_tokens': 0}}, 'model_name': 'gpt-4o-mini-2024-07-18', 'system_fingerprint': None, 'finish_reason': 'tool_calls', 'logprobs': None}, id='run--1fc82d04-2a8a-4c58-8ff9-b426e2a46d33-0', tool_calls=[{'name': 'get_metal_price', 'args': {'metal_name': 'silver'}, 'id': 'call_P2eMzGpt7diox2Eet8lAfZ22', 'type': 'tool_call'}], usage_metadata={'input_tokens': 120, 'output_tokens': 17, 'total_tokens': 137, 'input_token_details': {'audio': 0, 'cache_read': 0}, 'output_token_details': {'audio': 0, 'reasoning': 0}}),\n",
-              " ToolMessage(content='38.1395', name='get_metal_price', id='c25129d4-8bcd-48b6-84d6-d7314b6b3042', tool_call_id='call_P2eMzGpt7diox2Eet8lAfZ22'),\n",
-              " AIMessage(content='The current price of silver is approximately $38.14 per gram. Therefore, the price of 10 grams of silver would be about $381.40.', additional_kwargs={'refusal': None}, response_metadata={'token_usage': {'completion_tokens': 33, 'prompt_tokens': 151, 'total_tokens': 184, 'completion_tokens_details': {'accepted_prediction_tokens': 0, 'audio_tokens': 0, 'reasoning_tokens': 0, 'rejected_prediction_tokens': 0}, 'prompt_tokens_details': {'audio_tokens': 0, 'cached_tokens': 0}}, 'model_name': 'gpt-4o-mini-2024-07-18', 'system_fingerprint': None, 'finish_reason': 'stop', 'logprobs': None}, id='run--e479252f-fc77-406b-91a2-6eff1953c444-0', usage_metadata={'input_tokens': 151, 'output_tokens': 33, 'total_tokens': 184, 'input_token_details': {'audio': 0, 'cache_read': 0}, 'output_token_details': {'audio': 0, 'reasoning': 0}})]"
->>>>>>> 28feaf1d
             ]
           },
           "execution_count": 17,
@@ -918,13 +899,8 @@
             "text/plain": [
               "[HumanMessage(content='What is the price of 10 grams of silver?', metadata=None, type='human'),\n",
               " AIMessage(content='', metadata=None, type='ai', tool_calls=[ToolCall(name='get_metal_price', args={'metal_name': 'silver'})]),\n",
-<<<<<<< HEAD
               " ToolMessage(content='38.131', metadata=None, type='tool'),\n",
               " AIMessage(content='The current price of silver is approximately $38.131 per gram. Therefore, the price of 10 grams of silver would be about $381.31.', metadata=None, type='ai', tool_calls=[])]"
-=======
-              " ToolMessage(content='38.1395', metadata=None, type='tool'),\n",
-              " AIMessage(content='The current price of silver is approximately $38.14 per gram. Therefore, the price of 10 grams of silver would be about $381.40.', metadata=None, type='ai', tool_calls=[])]"
->>>>>>> 28feaf1d
             ]
           },
           "execution_count": 18,
@@ -1027,13 +1003,8 @@
         {
           "data": {
             "text/plain": [
-<<<<<<< HEAD
               "[HumanMessage(content='How fast can an eagle fly?', additional_kwargs={}, response_metadata={}, id='7f181719-476e-4596-ac51-3d5016d6f287'),\n",
               " AIMessage(content='Eagles are known for their impressive flying abilities. Depending on the species, an eagle can fly at speeds ranging from 30 to 50 miles per hour (48 to 80 kilometers per hour) during normal flight. However, when diving to catch prey, some eagles can reach speeds of over 100 miles per hour (160 kilometers per hour). The golden eagle, for example, is one of the fastest, capable of reaching such high speeds during its hunting dives.', additional_kwargs={'refusal': None}, response_metadata={'token_usage': {'completion_tokens': 96, 'prompt_tokens': 116, 'total_tokens': 212, 'completion_tokens_details': {'accepted_prediction_tokens': 0, 'audio_tokens': 0, 'reasoning_tokens': 0, 'rejected_prediction_tokens': 0}, 'prompt_tokens_details': {'audio_tokens': 0, 'cached_tokens': 0}}, 'model_name': 'gpt-4o-mini-2024-07-18', 'system_fingerprint': None, 'finish_reason': 'stop', 'logprobs': None}, id='run--f2c627b1-f5ec-427e-a911-12cc1689ed8b-0', usage_metadata={'input_tokens': 116, 'output_tokens': 96, 'total_tokens': 212, 'input_token_details': {'audio': 0, 'cache_read': 0}, 'output_token_details': {'audio': 0, 'reasoning': 0}})]"
-=======
-              "[HumanMessage(content='How fast can an eagle fly?', additional_kwargs={}, response_metadata={}, id='0c9c0b1b-5085-4d42-9551-45241e76f923'),\n",
-              " AIMessage(content='Eagles are known for their impressive flying abilities. Depending on the species, eagles can fly at different speeds. On average, eagles can fly at speeds ranging from 30 to 50 miles per hour (48 to 80 kilometers per hour) during level flight. However, when diving to catch prey, some eagles can reach speeds of over 100 miles per hour (160 kilometers per hour). The golden eagle, for example, is known for its remarkable diving speed.', additional_kwargs={'refusal': None}, response_metadata={'token_usage': {'completion_tokens': 98, 'prompt_tokens': 116, 'total_tokens': 214, 'completion_tokens_details': {'accepted_prediction_tokens': 0, 'audio_tokens': 0, 'reasoning_tokens': 0, 'rejected_prediction_tokens': 0}, 'prompt_tokens_details': {'audio_tokens': 0, 'cached_tokens': 0}}, 'model_name': 'gpt-4o-mini-2024-07-18', 'system_fingerprint': None, 'finish_reason': 'stop', 'logprobs': None}, id='run--beb3b6b1-3ad4-4723-a132-0189c633a2e8-0', usage_metadata={'input_tokens': 116, 'output_tokens': 98, 'total_tokens': 214, 'input_token_details': {'audio': 0, 'cache_read': 0}, 'output_token_details': {'audio': 0, 'reasoning': 0}})]"
->>>>>>> 28feaf1d
             ]
           },
           "execution_count": 21,
@@ -1060,11 +1031,7 @@
           "data": {
             "text/plain": [
               "[HumanMessage(content='How fast can an eagle fly?', metadata=None, type='human'),\n",
-<<<<<<< HEAD
               " AIMessage(content='Eagles are known for their impressive flying abilities. Depending on the species, an eagle can fly at speeds ranging from 30 to 50 miles per hour (48 to 80 kilometers per hour) during normal flight. However, when diving to catch prey, some eagles can reach speeds of over 100 miles per hour (160 kilometers per hour). The golden eagle, for example, is one of the fastest, capable of reaching such high speeds during its hunting dives.', metadata=None, type='ai', tool_calls=[])]"
-=======
-              " AIMessage(content='Eagles are known for their impressive flying abilities. Depending on the species, eagles can fly at different speeds. On average, eagles can fly at speeds ranging from 30 to 50 miles per hour (48 to 80 kilometers per hour) during level flight. However, when diving to catch prey, some eagles can reach speeds of over 100 miles per hour (160 kilometers per hour). The golden eagle, for example, is known for its remarkable diving speed.', metadata=None, type='ai', tool_calls=[])]"
->>>>>>> 28feaf1d
             ]
           },
           "execution_count": 22,
@@ -1145,11 +1112,7 @@
       "name": "python",
       "nbconvert_exporter": "python",
       "pygments_lexer": "ipython3",
-<<<<<<< HEAD
-      "version": "3.13.4"
-=======
       "version": "3.13.3"
->>>>>>> 28feaf1d
     }
   },
   "nbformat": 4,
